--- conflicted
+++ resolved
@@ -59,13 +59,9 @@
         emulate_tty=True,
         remappings=[
             ('~/cmd_vel', '/raw_cmd_vel'),
-<<<<<<< HEAD
             ('~/odom', '/odometry'),
             ('~/actual_cmd_vel', '/smooth_cmd_vel')
         ],
-=======
-        ]
->>>>>>> ffcbcc84
     )
 
 def create_velocity_smoother_node():
@@ -168,13 +164,6 @@
             plt.ylabel('velocity')
             plt.title("Raw Input vs Smoothed Velocities")
             plt.legend()
-<<<<<<< HEAD
-            #plt.show()
             plt.savefig('profiles.png')
-            time.sleep(5)
-=======
-            plt.show()
-            time.sleep(1)
->>>>>>> ffcbcc84
             node.destroy_subscription(input_subscriber)
             node.destroy_subscription(smoothed_subscriber)